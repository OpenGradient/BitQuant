--- conflicted
+++ resolved
@@ -3,12 +3,7 @@
 from datetime import datetime, timezone
 from typing import Optional
 
-<<<<<<< HEAD
-from server.config import MINER_TOKEN
-=======
-from server.config import DAILY_LIMIT_BYPASS_WALLETS
->>>>>>> 761886ff
-
+from server.config import MINER_TOKEN, DAILY_LIMIT_BYPASS_WALLETS
 
 @dataclass
 class ActivityStats:
@@ -63,14 +58,11 @@
                 daily_message_count = 0
 
             # Check if daily limit reached, except for Subnet miner wallet
-<<<<<<< HEAD
-            if daily_message_count >= self.DAILY_MESSAGE_LIMIT and miner_token != MINER_TOKEN :
-=======
             if (
-                daily_message_count >= self.DAILY_MESSAGE_LIMIT
-                and user_address not in DAILY_LIMIT_BYPASS_WALLETS
+              daily_message_count >= self.DAILY_MESSAGE_LIMIT 
+              and user_address not in DAILY_LIMIT_BYPASS_WALLETS
+              and miner_token != MINER_TOKEN
             ):
->>>>>>> 761886ff
                 return False
 
             # Update both total and daily message counts
