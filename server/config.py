--- conflicted
+++ resolved
@@ -6,11 +6,9 @@
 logging.info(f"Running in subnet mode: {SUBNET_MODE}")
 
 # Bypass daily limit for miner wallet
-<<<<<<< HEAD
 MINER_TOKEN = os.getenv("MINER_TOKEN")
-=======
+
 DAILY_LIMIT_BYPASS_WALLETS = [
     "7FVPurQDkbj6g9dm5B52oCUr7JxqRpoYQcNitKaWVSgS",  # subnet miner
     "AzoqqVNzidLSVDiAfZcLf9AsXCVM5cFNLuwjcERPX8JN",
-]
->>>>>>> 761886ff
+]