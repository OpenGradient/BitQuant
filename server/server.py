--- conflicted
+++ resolved
@@ -11,6 +11,7 @@
 from defi.pools.protocol import ProtocolRegistry
 from defi.pools.solana.orca_protocol import OrcaProtocol
 from defi.pools.solana.save_protocol import SaveProtocol
+from defi.defillama_source import DefiLlamaProtocols
 
 from api.api_types import (
     AgentChatRequest,
@@ -28,27 +29,24 @@
 STATIC_DIR = os.path.join(ROOT_DIR, "static")
 
 
-<<<<<<< HEAD
-def create_flask_app() -> Flask:
-    """Create and configure the Flask application with routes.""" 
-=======
 def create_flask_app(protocols: List[str]) -> Flask:
     """Create and configure the Flask application with routes."""
->>>>>>> 33fd2623
     app = Flask(__name__)
+    app.config['PROPAGATE_EXCEPTIONS'] = True
     CORS(app)
 
     # Initialize agents
     agent = create_agent_executor()
     suggestions_agent = create_suggestions_executor()
     analytics_agent = create_analytics_executor()
-    app.config['PROPAGATE_EXCEPTIONS'] = True
 
     # Initialize protocol registry
     protocol_registry = ProtocolRegistry()
     protocol_registry.register_protocol(OrcaProtocol())
     protocol_registry.register_protocol(SaveProtocol())
     protocol_registry.initialize()
+
+    defi_metrics = DefiLlamaProtocols()
 
     # Set up error handlers for production environment
     if not app.config.get("TESTING"):
@@ -263,7 +261,7 @@
     ]
 
 def handle_analytics_chat_request(
-    defi_metrics: DefiMetrics,
+    defi_metrics: DefiLlamaProtocols,
     request: AgentChatRequest,
     agent: CompiledGraph,
 ) -> AgentMessage:
