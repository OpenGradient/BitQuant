import os

from openai import OpenAI
from langgraph.prebuilt import create_react_agent
from langgraph.graph.graph import CompiledGraph
from langchain_openai import ChatOpenAI

from agent.tools import create_investor_agent_toolkit, create_analytics_agent_toolkit
from onchain.tokens.metadata import TokenMetadataRepo

<<<<<<< HEAD
# Using local LLM and local base URL. 
# This assumes that your local LLM uses the OpenAI API and is hosted on port 8000.
LOCAL_LLM_MODEL = "meta-llama/Llama-3.1-70B-Instruct"
LOCAL_LLM_BASE_URL = "http://localhost:8000/v1"
=======
GOOGLE_GEMINI_25_MODEL = "google/gemini-2.5-pro-exp-03-25:free"  # Free
GOOGLE_GEMINI_20_FLASH_MODEL = (
    "google/gemini-2.0-flash-001"  # $0.1/M input tokens; $0.4/M output tokens
)
GOOGLE_GEMINI_FLASH_15_8B_MODEL = (
    "google/gemini-flash-1.5-8b"  # $0.0375/M input tokens; $0.15/M output tokens
)

LLAMA_3_1_405B_MODEL = (
    "meta-llama/llama-3.1-405b-instruct"  # $0.8/M input tokens; $0.8/M output tokens
)
DEEPSEEK_CHAT_V3_MODEL = (
    "deepseek/deepseek-chat-v3-0324"  # $0.27/M input tokens; $1.1/M output tokens
)
GROK_MODEL = "x-ai/grok-2-1212"  # $2/M input tokens; $10/M output tokens
>>>>>>> 0ade75ba

SUGGESTIONS_MODEL = LOCAL_LLM_MODEL
ROUTING_MODEL = LOCAL_LLM_MODEL
REASONING_MODEL = LOCAL_LLM_MODEL
BASE_URL = LOCAL_LLM_BASE_URL
API_KEY = "abc123"


def create_routing_model() -> ChatOpenAI:
    return ChatOpenAI(
        model=ROUTING_MODEL,
        temperature=0.0,
        openai_api_base=BASE_URL,
        openai_api_key=API_KEY,
        request_timeout=60,
        default_headers={"X-Title": "two-ligma"},
    )


def create_suggestions_model() -> ChatOpenAI:
    return ChatOpenAI(
        model=SUGGESTIONS_MODEL,
        temperature=0.3,
        openai_api_base=BASE_URL,
        openai_api_key=API_KEY,
        request_timeout=60,
        max_tokens=500,
        streaming=False,
        default_headers={"X-Title": "two-ligma"},
    )


def create_investor_executor() -> CompiledGraph:
    openai_model = ChatOpenAI(
        model=REASONING_MODEL,
        temperature=0.0,
        openai_api_base=BASE_URL,
        openai_api_key=API_KEY,
        request_timeout=60,
        max_tokens=4096,
        streaming=False,
        default_headers={"X-Title": "two-ligma"},
    )
    agent_executor = create_react_agent(
        model=openai_model, tools=create_investor_agent_toolkit()
    )

    return agent_executor


def create_analytics_executor(token_metadata_repo: TokenMetadataRepo) -> CompiledGraph:
    openai_model = ChatOpenAI(
        model=REASONING_MODEL,
        temperature=0.0,
        openai_api_base="https://openrouter.ai/api/v1",
        openai_api_key=API_KEY,
        request_timeout=60,
        max_tokens=4096,
        streaming=False,
        default_headers={"X-Title": "two-ligma"},
    )
    analytics_executor = create_react_agent(
        model=openai_model,
        tools=create_analytics_agent_toolkit(token_metadata_repo),
    )

    return analytics_executor<|MERGE_RESOLUTION|>--- conflicted
+++ resolved
@@ -8,12 +8,11 @@
 from agent.tools import create_investor_agent_toolkit, create_analytics_agent_toolkit
 from onchain.tokens.metadata import TokenMetadataRepo
 
-<<<<<<< HEAD
 # Using local LLM and local base URL. 
 # This assumes that your local LLM uses the OpenAI API and is hosted on port 8000.
 LOCAL_LLM_MODEL = "meta-llama/Llama-3.1-70B-Instruct"
 LOCAL_LLM_BASE_URL = "http://localhost:8000/v1"
-=======
+
 GOOGLE_GEMINI_25_MODEL = "google/gemini-2.5-pro-exp-03-25:free"  # Free
 GOOGLE_GEMINI_20_FLASH_MODEL = (
     "google/gemini-2.0-flash-001"  # $0.1/M input tokens; $0.4/M output tokens
@@ -29,7 +28,6 @@
     "deepseek/deepseek-chat-v3-0324"  # $0.27/M input tokens; $1.1/M output tokens
 )
 GROK_MODEL = "x-ai/grok-2-1212"  # $2/M input tokens; $10/M output tokens
->>>>>>> 0ade75ba
 
 SUGGESTIONS_MODEL = LOCAL_LLM_MODEL
 ROUTING_MODEL = LOCAL_LLM_MODEL
