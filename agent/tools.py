--- conflicted
+++ resolved
@@ -3,8 +3,6 @@
 from langgraph.graph.graph import RunnableConfig
 from langchain_core.tools import BaseTool, tool
 
-<<<<<<< HEAD
-from defi.types import Pool
 from defi.defillama_tools import (
     show_defi_llama_protocols,
     show_defi_llama_protocol,
@@ -12,16 +10,13 @@
     show_defi_llama_chain_tvl,
     show_defi_llama_top_pools,
 )
+from api.api_types import Pool
 
 from defi.binance_tools import (
     get_binance_price_history,
     analyze_price_trend,
     compare_assets
 )
-=======
-from api.api_types import Pool
-
->>>>>>> 33fd2623
 
 @tool(response_format="content_and_artifact")
 def show_pools(pool_ids: List[str], config: RunnableConfig) -> Tuple[str, List]:
