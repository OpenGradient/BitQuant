import os

from langgraph.prebuilt import create_react_agent
from langgraph.graph.graph import CompiledGraph
from opengradient.llm import langchain_adapter
from opengradient import LLM
from langchain_openai import ChatOpenAI

from agent.tools import create_agent_toolkit, create_analytics_agent_toolkit

MODEL = LLM.QWEN_2_5_72B_INSTRUCT
MAX_TOKENS = 1000


def create_suggestions_executor() -> CompiledGraph:
<<<<<<< HEAD
    openai_model = ChatOpenAI(model="o3-mini")
=======
    openai_model = ChatOpenAI(model="gpt-4o-mini", temperature=0.0)
>>>>>>> 33fd2623

    # Create agent
    agent_executor = create_react_agent(model=openai_model, tools=[])

    return agent_executor


def create_agent_executor() -> CompiledGraph:
<<<<<<< HEAD
    openai_model = ChatOpenAI(model="o3-mini")
=======
    openai_model = ChatOpenAI(model="gpt-4o-mini", temperature=0.0)
>>>>>>> 33fd2623

    agent_executor = create_react_agent(
        model=openai_model,
        tools=create_agent_toolkit(),
    )

    return agent_executor

def create_analytics_executor() -> CompiledGraph:
    openai_model = ChatOpenAI(model="o3-mini")

    analytics_executor = create_react_agent(
        model=openai_model,
        tools=create_analytics_agent_toolkit(),  
    )

    return analytics_executor<|MERGE_RESOLUTION|>--- conflicted
+++ resolved
@@ -13,11 +13,7 @@
 
 
 def create_suggestions_executor() -> CompiledGraph:
-<<<<<<< HEAD
-    openai_model = ChatOpenAI(model="o3-mini")
-=======
     openai_model = ChatOpenAI(model="gpt-4o-mini", temperature=0.0)
->>>>>>> 33fd2623
 
     # Create agent
     agent_executor = create_react_agent(model=openai_model, tools=[])
@@ -26,11 +22,7 @@
 
 
 def create_agent_executor() -> CompiledGraph:
-<<<<<<< HEAD
-    openai_model = ChatOpenAI(model="o3-mini")
-=======
     openai_model = ChatOpenAI(model="gpt-4o-mini", temperature=0.0)
->>>>>>> 33fd2623
 
     agent_executor = create_react_agent(
         model=openai_model,
